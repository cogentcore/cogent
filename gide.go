// Copyright (c) 2018, The Gide Authors. All rights reserved.
// Use of this source code is governed by a BSD-style
// license that can be found in the LICENSE file.

/*
package gide provides the core Gide editor object.

Derived classes can extend the functionality for specific domains.

*/
package gide

import (
	"bytes"
	"fmt"
	"go/token"
	"html"
	"log"
	"net/url"
	"os"
	"os/exec"
	"path"
	"path/filepath"
	"reflect"
	"strings"
	"sync"
	"time"

	"github.com/goki/gi"
	"github.com/goki/gi/complete"
	"github.com/goki/gi/giv"
	"github.com/goki/gi/oswin"
	"github.com/goki/gi/oswin/key"
	"github.com/goki/gi/spell"
	"github.com/goki/gi/units"
	"github.com/goki/ki"
	"github.com/goki/ki/kit"
)

// NTextViews is the number of text views to create -- to keep things simple
// and consistent (e.g., splitter settings always have the same number of
// values), we fix this degree of freedom, and have flexibility in the
// splitter settings for what to actually show.
const NTextViews = 2

// These are then the fixed indices of the different elements in the splitview
const (
	FileTreeIdx = iota
	TextView1Idx
	TextView2Idx
	MainTabsIdx
	VisTabsIdx
)

// Gide is the core editor and tab viewer framework for the Gide system.  The
// default view has a tree browser of files on the left, editor panels in the
// middle, and a tabbed viewer on the right.
type Gide struct {
	gi.Frame
	ProjRoot          gi.FileName             `desc:"root directory for the project -- all projects must be organized within a top-level root directory, with all the files therein constituting the scope of the project -- by default it is the path for ProjFilename"`
	ProjFilename      gi.FileName             `ext:".gide" desc:"current project filename for saving / loading specific Gide configuration information in a .gide file (optional)"`
	ActiveFilename    gi.FileName             `desc:"filename of the currently-active textview"`
	ActiveLangs       LangNames               `desc:"languages for current active filename"`
	Changed           bool                    `json:"-" desc:"has the root changed?  we receive update signals from root for changes"`
	Files             giv.FileTree            `desc:"all the files in the project directory and subdirectories"`
	ActiveTextViewIdx int                     `json:"-" desc:"index of the currently-active textview -- new files will be viewed in other views if available"`
	OpenNodes         OpenNodes               `json:"-" desc:"list of open nodes, most recent first"`
	CmdBufs           map[string]*giv.TextBuf `json:"-" desc:"the command buffers for commands run in this project"`
	CmdHistory        CmdNames                `json:"-" desc:"history of commands executed in this session"`
	Prefs             ProjPrefs               `desc:"preferences for this project -- this is what is saved in a .gide project file"`
	KeySeq1           key.Chord               `desc:"first key in sequence if needs2 key pressed"`
	UpdtMu            sync.Mutex              `desc:"mutex for protecting overall updates to Gide"`
}

var KiT_Gide = kit.Types.AddType(&Gide{}, GideProps)

// UpdateFiles updates the list of files saved in project
func (ge *Gide) UpdateFiles() {
	ge.Files.OpenPath(string(ge.ProjRoot))
}

func (ge *Gide) IsEmpty() bool {
	return ge.ProjRoot == ""
}

// OpenRecent opens a recently-used file
func (ge *Gide) OpenRecent(filename gi.FileName) {
	ext := strings.ToLower(filepath.Ext(string(filename)))
	if ext == ".gide" {
		ge.OpenProj(filename)
	} else {
		ge.NewProj(filename)
	}
}

// NewProj opens a new pproject at given path, which can either be a specific
// file or a directory containing multiple files of interest -- opens in
// current Gide object if it is empty, or otherwise opens a new window.
func (ge *Gide) NewProj(path gi.FileName) {
	if !ge.IsEmpty() {
		NewGideProj(string(path))
		return
	}
	ge.Defaults()
	root, pnm, fnm, ok := ProjPathParse(string(path))
	if ok {
		os.Chdir(root)
		SavedPaths.AddPath(root, gi.Prefs.SavedPathsMax)
		SavePaths()
		ge.ProjRoot = gi.FileName(root)
		ge.SetName(pnm)
		ge.Prefs.ProjFilename = gi.FileName(filepath.Join(root, pnm+".gide"))
		ge.ProjFilename = ge.Prefs.ProjFilename
		ge.Prefs.ProjRoot = ge.ProjRoot
		ge.UpdateProj()
		ge.GuessMainLang()
		ge.LangDefaults()
		ge.GuessVersCtrl()
		win := ge.ParentWindow()
		if win != nil {
			winm := "gide-" + pnm
			win.SetName(winm)
			win.SetTitle(winm)
		}
		if fnm != "" {
			ge.NextViewFile(gi.FileName(fnm))
		}
	}
}

// SaveProj saves project file containing custom project settings, in a
// standard JSON-formatted file
func (ge *Gide) SaveProj() {
	if ge.Prefs.ProjFilename == "" {
		return
	}
	ge.SaveProjAs(ge.Prefs.ProjFilename)
}

// SaveProjIfExists saves project file containing custom project settings, in a
// standard JSON-formatted file, only if it already exists -- returns true if saved
func (ge *Gide) SaveProjIfExists() bool {
	if ge.Prefs.ProjFilename == "" {
		return false
	}
	if _, err := os.Stat(string(ge.Prefs.ProjFilename)); os.IsNotExist(err) {
		return false // does not exist
	}
	ge.SaveProjAs(ge.Prefs.ProjFilename)
	return true
}

// SaveProjAs saves project custom settings to given filename, in a standard
// JSON-formatted file
func (ge *Gide) SaveProjAs(filename gi.FileName) {
	SavedPaths.AddPath(string(filename), gi.Prefs.SavedPathsMax)
	SavePaths()
	ge.Files.UpdateNewFile(filename)
	ge.Prefs.ProjFilename = filename
	ge.ProjFilename = ge.Prefs.ProjFilename
	ge.GrabPrefs()
	ge.Prefs.SaveJSON(filename)
	ge.Changed = false
	nch := ge.NChangedFiles()
	if nch > 0 {
		gi.ChoiceDialog(ge.Viewport, gi.DlgOpts{Title: "Save Project: There are Unsaved Files",
			Prompt: fmt.Sprintf("In Project: %v There are <b>%v</b> opened files with <b>unsaved changes</b> -- do you want to save all?", ge.Nm, nch)},
			[]string{"Cancel", "Save All"},
			ge.This, func(recv, send ki.Ki, sig int64, data interface{}) {
				switch sig {
				case 0:
				// do nothing, will have returned false already
				case 1:
					ge.SaveAllOpenNodes()
				}
			})
	}
}

// OpenProj opens project and its settings from given filename, in a standard
// JSON-formatted file
func (ge *Gide) OpenProj(filename gi.FileName) {
	if !ge.IsEmpty() {
		OpenGideProj(string(filename))
		return
	}
	ge.Prefs.OpenJSON(filename)
	ge.Prefs.ProjFilename = filename // should already be set but..
	_, pnm, _, ok := ProjPathParse(string(ge.Prefs.ProjRoot))
	if ok {
		os.Chdir(string(ge.Prefs.ProjRoot))
		SavedPaths.AddPath(string(filename), gi.Prefs.SavedPathsMax)
		SavePaths()
		ge.SetName(pnm)
		ge.ApplyPrefs()
		ge.UpdateProj()
		win := ge.ParentWindow()
		if win != nil {
			winm := "gide-" + pnm
			win.SetName(winm)
			win.SetTitle(winm)
		}
	}
}

// UpdateProj does full update to current proj
func (ge *Gide) UpdateProj() {
	mods, updt := ge.StdConfig()
	ge.UpdateFiles()
	ge.ConfigSplitView()
	ge.ConfigToolbar()
	ge.ConfigStatusBar()
	ge.SetStatus("just updated")
	if mods {
		ge.UpdateEnd(updt)
	}
}

// ProjPathParse parses given project path into a root directory (which could
// be the path or just the directory portion of the path, depending in whether
// the path is a directory or not), and a bool if all is good (otherwise error
// message has been reported). projnm is always the last directory of the path.
func ProjPathParse(path string) (root, projnm, fnm string, ok bool) {
	if path == "" {
		return "", "blank", "", false
	}
	info, err := os.Lstat(path)
	if err != nil {
		emsg := fmt.Errorf("gide.ProjPathParse: Cannot open at given path: %q: Error: %v", path, err)
		log.Println(emsg)
		return
	}
	dir, fn := filepath.Split(path)
	pathIsDir := info.IsDir()
	if pathIsDir {
		root = path
	} else {
		root = dir
		fnm = fn
	}
	_, projnm = filepath.Split(root)
	ok = true
	return
}

// GuessMainLang guesses the main language in the project -- returns true if successful
func (ge *Gide) GuessMainLang() bool {
	ecs := ge.Files.FileExtCounts()
	for _, ec := range ecs {
		ls := LangsForExt(ec.Name)
		if len(ls) == 1 {
			ge.Prefs.MainLang = LangName(ls[0].Name)
			return true
		}
	}
	return false
}

// LangDefaults applies default language settings based on MainLang
func (ge *Gide) LangDefaults() bool {
	ge.Prefs.RunCmds = CmdNames{"Run Proj"}
	ge.Prefs.BuildDir = ge.Prefs.ProjRoot
	ge.Prefs.BuildTarg = ge.Prefs.ProjRoot
	ge.Prefs.RunExec = gi.FileName(filepath.Join(string(ge.Prefs.ProjRoot), ge.Nm))
	if ge.Prefs.MainLang == "" {
		return false
	}
	got := false
	switch ge.Prefs.MainLang {
	case LangName("Go"):
		ge.Prefs.BuildCmds = CmdNames{"Build Go Proj"}
		got = true
	case LangName("LaTeX"):
		ge.Prefs.BuildCmds = CmdNames{"LaTeX PDF"}
		ge.Prefs.RunCmds = CmdNames{"Open Target File"}
		got = true
	}
	return got
}

// GuessVersCtrl guesses the version control system in use
func (ge *Gide) GuessVersCtrl() bool {
	got := false
	for vc, fn := range VersCtrlFiles {
		ftest := filepath.Join(string(ge.Prefs.ProjRoot), fn)
		if _, err := os.Stat(ftest); os.IsNotExist(err) {
			continue
		}
		ge.Prefs.VersCtrl = VersCtrlName(vc)
		got = true
	}
	return got
}

//////////////////////////////////////////////////////////////////////////////////////
//   TextViews

// ActiveTextView returns the currently-active TextView
func (ge *Gide) ActiveTextView() *giv.TextView {
	return ge.TextViewByIndex(ge.ActiveTextViewIdx)
}

// TextViewIndex finds index of given textview (0 or 1)
func (ge *Gide) TextViewIndex(av *giv.TextView) int {
	split := ge.SplitView()
	for i := 0; i < NTextViews; i++ {
		tv := split.KnownChild(TextView1Idx + i).KnownChild(0).Embed(giv.KiT_TextView).(*giv.TextView)
		if tv.This == av.This {
			return i
		}
	}
	return -1 // shouldn't happen
}

// TextViewForFileNode finds a TextView that is viewing given FileNode,
// and its index, or false if none is
func (ge *Gide) TextViewForFileNode(fn *giv.FileNode) (*giv.TextView, int, bool) {
	if fn.Buf == nil {
		return nil, -1, false
	}
	fn.Buf.Hi.Style = ge.Prefs.Editor.HiStyle
	split := ge.SplitView()
	for i := 0; i < NTextViews; i++ {
		tv := split.KnownChild(TextView1Idx + i).KnownChild(0).Embed(giv.KiT_TextView).(*giv.TextView)
		if tv != nil && tv.Buf != nil && tv.Buf.This == fn.Buf.This && ge.PanelIsOpen(i+TextView1Idx) {
			return tv, i, true
		}
	}
	return nil, -1, false
}

// OpenNodeForTextView finds the FileNode that a given TextView is
// viewing, returning its index within OpenNodes list, or false if not found
func (ge *Gide) OpenNodeForTextView(tv *giv.TextView) (*giv.FileNode, int, bool) {
	if tv.Buf == nil {
		return nil, -1, false
	}
	for i, ond := range ge.OpenNodes {
		if ond.Buf == tv.Buf {
			return ond, i, true
		}
	}
	return nil, -1, false
}

// TextViewForFile finds FileNode for file, and returns TextView and index
// that is viewing that FileNode, or false if none is
func (ge *Gide) TextViewForFile(fnm gi.FileName) (*giv.TextView, int, bool) {
	fn, ok := ge.Files.FindFile(string(fnm))
	if !ok {
		return nil, -1, false
	}
	return ge.TextViewForFileNode(fn.This.Embed(giv.KiT_FileNode).(*giv.FileNode))
}

// SetActiveFilename sets the active filename
func (ge *Gide) SetActiveFilename(fname gi.FileName) {
	ge.ActiveFilename = fname
	ge.ActiveLangs = LangNamesForFilename(string(fname))
}

// SetActiveTextView sets the given textview as the active one, and returns its index
func (ge *Gide) SetActiveTextView(av *giv.TextView) int {
	idx := ge.TextViewIndex(av)
	if idx < 0 {
		return -1
	}
	if ge.ActiveTextViewIdx == idx {
		return idx
	}
	ge.ActiveTextViewIdx = idx
	if av.Buf != nil {
		ge.SetActiveFilename(av.Buf.Filename)
	}
	ge.SetStatus("")
	return idx
}

// SetActiveTextViewIdx sets the given view index as the currently-active
// TextView -- returns that textview
func (ge *Gide) SetActiveTextViewIdx(idx int) *giv.TextView {
	if idx < 0 || idx >= NTextViews {
		log.Printf("Gide SetActiveTextViewIdx: text view index out of range: %v\n", idx)
		return nil
	}
	ge.ActiveTextViewIdx = idx
	av := ge.ActiveTextView()
	if av.Buf != nil {
		ge.SetActiveFilename(av.Buf.Filename)
	}
	ge.SetStatus("")
	av.GrabFocus()
	return av
}

// NextTextView returns the next text view available for viewing a file and
// its index -- if the active text view is empty, then it is used, otherwise
// it is the next one (if visible)
func (ge *Gide) NextTextView() (*giv.TextView, int) {
	av := ge.TextViewByIndex(ge.ActiveTextViewIdx)
	if av.Buf == nil {
		return av, ge.ActiveTextViewIdx
	}
	nxt := (ge.ActiveTextViewIdx + 1) % NTextViews
	if !ge.PanelIsOpen(nxt + TextView1Idx) {
		return av, ge.ActiveTextViewIdx
	}
	return ge.TextViewByIndex(nxt), nxt
}

// SaveActiveView saves the contents of the currently-active textview
func (ge *Gide) SaveActiveView() {
	tv := ge.ActiveTextView()
	if tv.Buf != nil {
		if tv.Buf.Filename != "" {
			tv.Buf.Save()
			ge.SetStatus("File Saved")
			ge.RunPostCmdsActiveView()
		} else {
			giv.CallMethod(ge, "SaveActiveViewAs", ge.Viewport) // uses fileview
		}
	}
	ge.SaveProjIfExists()
}

// SaveActiveViewAs save with specified filename the contents of the
// currently-active textview
func (ge *Gide) SaveActiveViewAs(filename gi.FileName) {
	tv := ge.ActiveTextView()
	if tv.Buf != nil {
		ofn := tv.Buf.Filename
		obuf := tv.Buf
		tv.Buf.SaveAs(filename)
		ge.SetStatus(fmt.Sprintf("File %v Saved As: %v", ofn, filename))
		ge.RunPostCmdsActiveView()
		obuf.Open(ofn)                   // revert old buffer to old filename
		ge.Files.UpdateNewFile(filename) // new node will have this file!
		fnk, ok := ge.Files.FindFile(string(filename))
		if ok {
			fn := fnk.This.Embed(giv.KiT_FileNode).(*giv.FileNode)
			ge.ViewFileNode(tv, ge.ActiveTextViewIdx, fn)
		}
	}
	ge.SaveProjIfExists()
}

// RevertActiveView revert active view to saved version
func (ge *Gide) RevertActiveView() {
	tv := ge.ActiveTextView()
	if tv.Buf != nil {
		tv.Buf.Hi.Style = ge.Prefs.Editor.HiStyle
		tv.Buf.ReOpen()
	}
}

// CloseActiveView closes the buffer associated with active view
func (ge *Gide) CloseActiveView() bool {
	tv := ge.ActiveTextView()
	ond, idx, got := ge.OpenNodeForTextView(tv)
	if got {
		ond.Buf.Close() // todo: we can't know yet if buffer was closed if has changes!
		ge.OpenNodes.DeleteIdx(idx)
		ond.SetClosed()
		return true
	}
	return false
}

// RunPostCmdsActiveView runs any registered post commands on the active view
// -- returns true if commands were run and file was reverted after that --
// uses MainLang to disambiguate if multiple languages associated with extension.
func (ge *Gide) RunPostCmdsActiveView() bool {
	tv := ge.ActiveTextView()
	ond, _, got := ge.OpenNodeForTextView(tv)
	if got {
		return ge.RunPostCmdsFileNode(ond)
	}
	return false
}

// RunPostCmdsFileNode runs any registered post commands on the given file node
// -- returns true if commands were run and file was reverted after that --
// uses MainLang to disambiguate if multiple languages associated with extension.
func (ge *Gide) RunPostCmdsFileNode(fn *giv.FileNode) bool {
	ls := LangsForFilename(string(fn.Buf.Filename))
	ran := false
	if len(ls) == 1 {
		lr := ls[0]
		if len(lr.PostSaveCmds) > 0 {
			ge.ExecCmdsFileNode(fn, lr.PostSaveCmds, false, true) // no select, yes clear
			ran = true
		}
	} else if len(ls) > 1 {
		hasPosts := false
		for _, lr := range ls {
			if len(lr.PostSaveCmds) > 0 {
				hasPosts = true
				if lr.Name == string(ge.Prefs.MainLang) {
					ge.ExecCmdsFileNode(fn, lr.PostSaveCmds, false, true)
					ran = true
					break
				}
			}
		}
		if hasPosts && !ran {
			ge.SetStatus("File has multiple associated languages and none match main languages of project, cannot run any post commands")
		}
	}
	if ran {
		fn.Buf.ReOpen()
		return true
	}
	return false
}

// AutoSaveCheck checks for an autosave file and prompts user about opening it
// -- returns true if autosave file does exist for a file that currently
// unchanged (means just opened)
func (ge *Gide) AutoSaveCheck(tv *giv.TextView, vidx int, fn *giv.FileNode) bool {
	if strings.HasPrefix(fn.Nm, "#") && strings.HasSuffix(fn.Nm, "#") {
		fn.Buf.Autosave = false
		return false // we are the autosave file
	}
	fn.Buf.Autosave = true
	if tv.IsChanged() || !fn.Buf.AutoSaveCheck() {
		return false
	}
	gi.ChoiceDialog(ge.Viewport, gi.DlgOpts{Title: "Autosave file Exists",
		Prompt: fmt.Sprintf("An auto-save file for file: %v exists -- open it in the other text view (you can then do Save As to replace current file)?  If you don't open it, the next change made will overwrite it with a new one, erasing any changes.", fn.Nm)},
		[]string{"Open", "Ignore and Overwrite"},
		ge.This, func(recv, send ki.Ki, sig int64, data interface{}) {
			switch sig {
			case 0:
				ge.NextViewFile(gi.FileName(fn.Buf.AutoSaveFilename()))
			case 1:
				// do nothing
			}
		})
	return true
}

// ViewFileNode sets the given text view to view file in given node (opens
// buffer if not already opened)
func (ge *Gide) ViewFileNode(tv *giv.TextView, vidx int, fn *giv.FileNode) {
	if fn.IsDir() {
		return
	}
	giv.FileNodeHiStyle = ge.Prefs.Editor.HiStyle // must be set prior to OpenBuf
	if nw, err := fn.OpenBuf(); err == nil {
		if tv.IsChanged() {
			ge.SetStatus(fmt.Sprintf("Note: Changes not yet saved in file: %v", tv.Buf.Filename))
		}
		tv.SetBuf(fn.Buf)
		if nw {
			ge.AutoSaveCheck(tv, vidx, fn)
		}
		ge.OpenNodes.Add(fn)
		fn.SetOpen()
		ge.SetActiveTextViewIdx(vidx)
		ext := filepath.Ext(fn.Name())
		langs := LangsForExt(ext)
<<<<<<< HEAD
		if langs != nil {
=======
		if len(langs) > 0 {
>>>>>>> 1dd2a26d
			ln := langs[0].Name
			// todo: completer funcs should be stored in language struct
			switch ln {
			case "Go":
				tv.SetCompleter(tv, CompleteGo, CompleteGoEdit)
			case "Tex":
				tv.SetCompleter(tv, CompleteTex, CompleteTexEdit)
			}
		}
	}
}

// NextViewFileNode sets the next text view to view file in given node (opens
// buffer if not already opened) -- if already being viewed, that is
// activated, returns text view and index
func (ge *Gide) NextViewFileNode(fn *giv.FileNode) (*giv.TextView, int) {
	tv, idx, ok := ge.TextViewForFileNode(fn)
	if ok {
		ge.SetActiveTextViewIdx(idx)
		return tv, idx
	}
	nv, nidx := ge.NextTextView()
	ge.ViewFileNode(nv, nidx, fn)
	return nv, nidx
}

// NextViewFile sets the next text view to view given file name -- include as
// much of name as possible to disambiguate -- will use the first matching --
// if already being viewed, that is activated -- returns textview and its
// index, false if not found
func (ge *Gide) NextViewFile(fnm gi.FileName) (*giv.TextView, int, bool) {
	fnk, ok := ge.Files.FindFile(string(fnm))
	if !ok {
		return nil, -1, false
	}
	fn := fnk.This.Embed(giv.KiT_FileNode).(*giv.FileNode)
	if fn.IsDir() {
		return nil, -1, false
	}
	nv, nidx := ge.NextViewFileNode(fn)
	return nv, nidx, true
}

// ViewFile views file in an existing TextView if it is already viewing that
// file, otherwise opens ViewFileNode in active buffer
func (ge *Gide) ViewFile(fnm gi.FileName) (*giv.TextView, int, bool) {
	fnk, ok := ge.Files.FindFile(string(fnm))
	if !ok {
		return nil, -1, false
	}
	fn := fnk.This.Embed(giv.KiT_FileNode).(*giv.FileNode)
	if fn.IsDir() {
		return nil, -1, false
	}
	tv, idx, ok := ge.TextViewForFileNode(fn)
	if ok {
		ge.SetActiveTextViewIdx(idx)
		return tv, idx, ok
	}
	tv = ge.ActiveTextView()
	idx = ge.ActiveTextViewIdx
	ge.ViewFileNode(tv, idx, fn)
	return tv, idx, true
}

// SelectOpenNode pops up a menu to select an open node (aka buffer) to view
// in current active textview
func (ge *Gide) SelectOpenNode() {
	if len(ge.OpenNodes) == 0 {
		ge.SetStatus("No open nodes to choose from")
		return
	}
	nl := ge.OpenNodes.Strings()
	tv := ge.ActiveTextView() // nl[0] is always currently viewed
	def := nl[0]
	if len(nl) > 1 {
		def = nl[1]
	}
	gi.StringsChooserPopup(nl, def, tv, func(recv, send ki.Ki, sig int64, data interface{}) {
		ac := send.(*gi.Action)
		idx := ac.Data.(int)
		nb := ge.OpenNodes[idx]
		ge.ViewFileNode(tv, ge.ActiveTextViewIdx, nb)
	})
}

// CloneActiveView sets the next text view to view the same file currently being vieweds
// in the active view. returns text view and index
func (ge *Gide) CloneActiveView() (*giv.TextView, int) {
	tv := ge.ActiveTextView()
	if tv == nil {
		return nil, -1
	}
	ond, _, got := ge.OpenNodeForTextView(tv)
	if got {
		nv, nidx := ge.NextTextView()
		ge.ViewFileNode(nv, nidx, ond)
		return nv, nidx
	}
	return nil, -1
}

// SaveAllOpenNodes saves all of the open filenodes to their current file names
func (ge *Gide) SaveAllOpenNodes() {
	for _, ond := range ge.OpenNodes {
		ond.Buf.Save()
		ge.RunPostCmdsFileNode(ond)
	}
}

// TextViewSig handles all signals from the textviews
func (ge *Gide) TextViewSig(tv *giv.TextView, sig giv.TextViewSignals) {
	ge.SetActiveTextView(tv) // if we're sending signals, we're the active one!
	switch sig {
	case giv.TextViewISearch:
		fallthrough
	case giv.TextViewCursorMoved:
		ge.SetStatus("")
	}
}

//////////////////////////////////////////////////////////////////////////////////////
//   Links

// TextLinkHandler is the Gide handler for text links -- preferred one b/c
// directly connects to correct Gide project
func TextLinkHandler(tl gi.TextLink) bool {
	ftv, _ := tl.Widget.(*giv.TextView)
	gek, ok := tl.Widget.ParentByType(KiT_Gide, true)
	if ok {
		ge := gek.Embed(KiT_Gide).(*Gide)
		ur := tl.URL
		// todo: use net/url package for more systematic parsing
		switch {
		case strings.HasPrefix(ur, "find:///"):
			ge.OpenFindURL(ur, ftv)
		case strings.HasPrefix(ur, "spell:///"):
			ge.OpenSpellURL(ur, ftv)
		case strings.HasPrefix(ur, "file:///"):
			ge.OpenFileURL(ur)
		}
	}
	return true
}

// // URLHandler is the Gide handler for urls --
// func URLHandler(url string) bool {
// 	return true
// }

// OpenFileURL opens given file:/// url
func (ge *Gide) OpenFileURL(ur string) bool {
	up, err := url.Parse(ur)
	if err != nil {
		log.Printf("Gide OpenFileURL parse err: %v\n", err)
		return false
	}
	fpath := up.Path[1:] // has double //
	pos := up.Fragment
	tv, _, ok := ge.NextViewFile(gi.FileName(fpath))
	if !ok {
		_, fnm := filepath.Split(fpath)
		tv, _, ok = ge.NextViewFile(gi.FileName(fnm))
		if !ok {
			gi.PromptDialog(ge.Viewport, gi.DlgOpts{Title: "Couldn't Open File at Link", Prompt: fmt.Sprintf("Could not find or open file path in project: %v", fpath)}, true, false, nil, nil)
			return false
		}
	}
	if pos == "" {
		return true
	}
	// fmt.Printf("pos: %v\n", pos)
	txpos := giv.TextPos{}
	if txpos.FromString(pos) {
		tv.SetCursorShow(txpos)
	}
	return true
}

func init() {
	// gi.URLHandler = URLHandler
	gi.TextLinkHandler = TextLinkHandler
}

//////////////////////////////////////////////////////////////////////////////////////
//   Close / Quit Req

// NChangedFiles returns number of opened files with unsaved changes
func (ge *Gide) NChangedFiles() int {
	return ge.OpenNodes.NChanged()
}

// CurPanel returns the splitter panel that currently has keyboard focus
// CloseWindowReq is called when user tries to close window -- we
// automatically save the project if it already exists (no harm), and prompt
// to save open files -- if this returns true, then it is OK to close --
// otherwise not
func (ge *Gide) CloseWindowReq() bool {
	ge.SaveProjIfExists()
	nch := ge.NChangedFiles()
	if nch == 0 {
		return true
	}
	gi.ChoiceDialog(ge.Viewport, gi.DlgOpts{Title: "Close Project: There are Unsaved Files",
		Prompt: fmt.Sprintf("In Project: %v There are <b>%v</b> opened files with <b>unsaved changes</b> -- do you want to save all or cancel closing this project and review  / save those files first?", ge.Nm, nch)},
		[]string{"Cancel", "Save All", "Close Without Saving"},
		ge.This, func(recv, send ki.Ki, sig int64, data interface{}) {
			switch sig {
			case 0:
				// do nothing, will have returned false already
			case 1:
				ge.SaveAllOpenNodes()
			case 2:
				ge.ParentWindow().OSWin.Close() // will not be prompted again!
			}
		})
	return false // not yet
}

// QuitReq is called when user tries to quit the app -- we go through all open
// main windows and look for gide windows and call their CloseWindowReq
// functions!
func QuitReq() bool {
	for _, win := range gi.MainWindows {
		if !strings.HasPrefix(win.Nm, "gide-") {
			continue
		}
		mfr, ok := win.MainWidget()
		if !ok {
			continue
		}
		gek, ok := mfr.ChildByName("gide", 0)
		if !ok {
			continue
		}
		ge := gek.Embed(KiT_Gide).(*Gide)
		if !ge.CloseWindowReq() {
			return false
		}
	}
	return true
}

//////////////////////////////////////////////////////////////////////////////////////
//   Panels

// PanelIsOpen returns true if the given panel has not been collapsed and is avail
// and visible for displaying something
func (ge *Gide) PanelIsOpen(panel int) bool {
	sv := ge.SplitView()
	if sv == nil {
		return false
	}
	if panel < 0 || panel >= len(sv.Kids) {
		return false
	}
	if sv.Splits[panel] <= 0.01 {
		return false
	}
	return true
}

// CurPanel returns the splitter panel that currently has keyboard focus
func (ge *Gide) CurPanel() int {
	sv := ge.SplitView()
	if sv == nil {
		return -1
	}
	for i, ski := range sv.Kids {
		_, sk := gi.KiToNode2D(ski)
		if sk.ContainsFocus() {
			return i
		}
	}
	return -1 // nobody
}

// FocusOnPanel moves keyboard focus to given panel -- returns false if nothing at that tab
func (ge *Gide) FocusOnPanel(panel int) bool {
	sv := ge.SplitView()
	if sv == nil {
		return false
	}
	win := ge.ParentWindow()
	switch panel {
	case TextView1Idx:
		ge.SetActiveTextViewIdx(0)
	case TextView2Idx:
		ge.SetActiveTextViewIdx(1)
	case MainTabsIdx:
		tv := ge.MainTabs()
		ct, _, has := tv.CurTab()
		if has {
			win.FocusNext(ct)
		} else {
			return false
		}
	case VisTabsIdx:
		tv := ge.VisTabs()
		ct, _, has := tv.CurTab()
		if has {
			win.FocusNext(ct)
		} else {
			return false
		}
	default:
		ski := sv.Kids[panel]
		win.FocusNext(ski)
	}
	return true
}

// FocusNextPanel moves the keyboard focus to the next panel to the right
func (ge *Gide) FocusNextPanel() {
	sv := ge.SplitView()
	if sv == nil {
		return
	}
	cp := ge.CurPanel()
	cp++
	np := len(sv.Kids)
	if cp >= np {
		cp = 0
	}
	for sv.Splits[cp] <= 0.01 {
		cp++
		if cp >= np {
			cp = 0
		}
	}
	ge.FocusOnPanel(cp)
}

// FocusPrevPanel moves the keyboard focus to the previous panel to the left
func (ge *Gide) FocusPrevPanel() {
	sv := ge.SplitView()
	if sv == nil {
		return
	}
	cp := ge.CurPanel()
	cp--
	np := len(sv.Kids)
	if cp < 0 {
		cp = np - 1
	}
	for sv.Splits[cp] <= 0.01 {
		cp--
		if cp < 0 {
			cp = np - 1
		}
	}
	ge.FocusOnPanel(cp)
}

//////////////////////////////////////////////////////////////////////////////////////
//    Tabs

// MainTabByName returns a MainTabs (first set of tabs) tab with given name,
// and its index -- returns false if not found
func (ge *Gide) MainTabByName(label string) (gi.Node2D, int, bool) {
	tv := ge.MainTabs()
	return tv.TabByName(label)
}

// SelectMainTabByName Selects given main tab, and returns all of its contents as well.
func (ge *Gide) SelectMainTabByName(label string) (gi.Node2D, int, bool) {
	tv := ge.MainTabs()
	widg, idx, ok := ge.MainTabByName(label)
	if ok {
		tv.SelectTabIndex(idx)
	}
	return widg, idx, ok
}

// FindOrMakeMainTab returns a MainTabs (first set of tabs) tab with given
// name, first by looking for an existing one, and if not found, making a new
// one with widget of given type.  if sel, then select it.  returns widget and tab index.
func (ge *Gide) FindOrMakeMainTab(label string, typ reflect.Type, sel bool) (gi.Node2D, int) {
	tv := ge.MainTabs()
	widg, idx, ok := ge.MainTabByName(label)
	if ok {
		if sel {
			tv.SelectTabIndex(idx)
		}
		return widg, idx
	}
	widg, idx = tv.AddNewTab(typ, label)
	if sel {
		tv.SelectTabIndex(idx)
	}
	return widg, idx
}

// ConfigOutputTextView configures a command-output textview within given parent layout
func (ge *Gide) ConfigOutputTextView(ly *gi.Layout) *giv.TextView {
	ly.Lay = gi.LayoutVert
	ly.SetStretchMaxWidth()
	ly.SetStretchMaxHeight()
	ly.SetMinPrefWidth(units.NewValue(20, units.Ch))
	ly.SetMinPrefHeight(units.NewValue(10, units.Ch))
	var tv *giv.TextView
	if ly.HasChildren() {
		tv = ly.KnownChild(0).Embed(giv.KiT_TextView).(*giv.TextView)
	} else {
		tv = ly.AddNewChild(giv.KiT_TextView, ly.Nm).(*giv.TextView)
	}

	if ge.Prefs.Editor.WordWrap {
		tv.SetProp("white-space", gi.WhiteSpacePreWrap)
	} else {
		tv.SetProp("white-space", gi.WhiteSpacePre)
	}
	tv.SetProp("tab-size", 8) // std for output
	tv.SetProp("font-family", ge.Prefs.Editor.FontFamily)
	return tv
}

// FindOrMakeMainTabTextView returns a MainTabs (first set of tabs) tab with given
// name, first by looking for an existing one, and if not found, making a new
// one with a Layout and then a TextView in it.  if sel, then select it.
// returns widget and tab index.
func (ge *Gide) FindOrMakeMainTabTextView(label string, sel bool) (*giv.TextView, int) {
	lyk, idx := ge.FindOrMakeMainTab(label, gi.KiT_Layout, sel)
	ly := lyk.Embed(gi.KiT_Layout).(*gi.Layout)
	tv := ge.ConfigOutputTextView(ly)
	return tv, idx
}

// FindOrMakeCmdBuf creates the buffer for command output, or returns
// existing. If clear is true, then any existing buffer is cleared.
// Returns true if new buffer created.
func (ge *Gide) FindOrMakeCmdBuf(cmdNm string, clear bool) (*giv.TextBuf, bool) {
	if ge.CmdBufs == nil {
		ge.CmdBufs = make(map[string]*giv.TextBuf, 20)
	}
	if buf, has := ge.CmdBufs[cmdNm]; has {
		if clear {
			buf.New(0)
		}
		return buf, false
	}
	buf := &giv.TextBuf{}
	buf.InitName(buf, cmdNm+"-buf")
	ge.CmdBufs[cmdNm] = buf
	return buf, true
}

// FindOrMakeCmdTab creates the tab to show command output, including making a
// buffer object to save output from the command. returns true if a new buffer
// was created, false if one already existed. if sel, select tab.  if clearBuf, then any
// existing buffer is cleared.  Also returns index of tab.
func (ge *Gide) FindOrMakeCmdTab(cmdNm string, sel bool, clearBuf bool) (*giv.TextBuf, *giv.TextView, int, bool) {
	buf, nw := ge.FindOrMakeCmdBuf(cmdNm, clearBuf)
	ctv, idx := ge.FindOrMakeMainTabTextView(cmdNm, sel)
	ctv.SetInactive()
	ctv.SetBuf(buf)
	return buf, ctv, idx, nw
}

// VisTabByName returns a VisTabs (second set of tabs for visualizations) tab
// with given name, and its index -- returns false if not found
func (ge *Gide) VisTabByName(label string) (gi.Node2D, int, bool) {
	tv := ge.VisTabs()
	if tv == nil {
		return nil, -1, false
	}
	return tv.TabByName(label)
}

//////////////////////////////////////////////////////////////////////////////////////
//    Commands / Tabs

// ExecCmdName executes command of given name -- this is the final common
// pathway for all command invokation except on a node.  if sel, select tab.
// if clearBuf, clear the buffer prior to command
func (ge *Gide) ExecCmdName(cmdNm CmdName, sel bool, clearBuf bool) {
	cmd, _, ok := AvailCmds.CmdByName(cmdNm, true)
	if !ok {
		return
	}
	ge.SetArgVarVals()
	cbuf, _, _, _ := ge.FindOrMakeCmdTab(cmd.Name, sel, clearBuf)
	cmd.Run(ge, cbuf)
}

// ExecCmdNameFileNode executes command of given name on given node
func (ge *Gide) ExecCmdNameFileNode(fn *giv.FileNode, cmdNm CmdName, sel bool, clearBuf bool) {
	cmd, _, ok := AvailCmds.CmdByName(cmdNm, true)
	if !ok {
		return
	}
	SetArgVarVals(&ArgVarVals, string(fn.FPath), &ge.Prefs, nil)
	cbuf, _, _, _ := ge.FindOrMakeCmdTab(cmd.Name, sel, clearBuf)
	cmd.Run(ge, cbuf)
}

// ExecCmd pops up a menu to select a command appropriate for the current
// active text view, and shows output in MainTab with name of command
func (ge *Gide) ExecCmd() {
	tv := ge.ActiveTextView()
	if tv == nil {
		return
	}
	var cmds []string
	if len(ge.ActiveLangs) == 0 {
		cmds = AvailCmds.FilterCmdNames(LangNames{ge.Prefs.MainLang}, ge.Prefs.VersCtrl)
	} else {
		cmds = AvailCmds.FilterCmdNames(ge.ActiveLangs, ge.Prefs.VersCtrl)
	}
	hsz := len(ge.CmdHistory)
	lastCmd := ""
	if hsz > 0 {
		lastCmd = string(ge.CmdHistory[hsz-1])
	}
	gi.StringsChooserPopup(cmds, lastCmd, tv, func(recv, send ki.Ki, sig int64, data interface{}) {
		ac := send.(*gi.Action)
		cmdNm := CmdName(ac.Text)
		ge.CmdHistory.Add(cmdNm)          // only save commands executed via chooser
		ge.ExecCmdName(cmdNm, true, true) // sel, clear
	})
}

// ExecCmdFileNode pops up a menu to select a command appropriate for the given node,
// and shows output in MainTab with name of command
func (ge *Gide) ExecCmdFileNode(fn *giv.FileNode) {
	langs := LangNamesForFilename(fn.Nm)
	cmds := AvailCmds.FilterCmdNames(langs, ge.Prefs.VersCtrl)
	gi.StringsChooserPopup(cmds, "", ge, func(recv, send ki.Ki, sig int64, data interface{}) {
		ac := send.(*gi.Action)
		ge.ExecCmdNameFileNode(fn, CmdName(ac.Text), true, true) // sel, clearbuf
	})
}

// SetArgVarVals sets the ArgVar values for commands, from Gide values
func (ge *Gide) SetArgVarVals() {
	tv := ge.ActiveTextView()
	if tv == nil || tv.Buf == nil {
		SetArgVarVals(&ArgVarVals, "", &ge.Prefs, tv)
	} else {
		SetArgVarVals(&ArgVarVals, string(tv.Buf.Filename), &ge.Prefs, tv)
	}
}

// ExecCmds executes a sequence of commands, sel = select tab, clearBuf = clear buffer
func (ge *Gide) ExecCmds(cmdNms CmdNames, sel bool, clearBuf bool) {
	for _, cmdNm := range cmdNms {
		ge.ExecCmdName(cmdNm, sel, clearBuf)
	}
}

// ExecCmdsFileNode executes a sequence of commands on file node, sel = select tab, clearBuf = clear buffer
func (ge *Gide) ExecCmdsFileNode(fn *giv.FileNode, cmdNms CmdNames, sel bool, clearBuf bool) {
	for _, cmdNm := range cmdNms {
		ge.ExecCmdNameFileNode(fn, cmdNm, sel, clearBuf)
	}
}

// Build runs the BuildCmds set for this project
func (ge *Gide) Build() {
	if len(ge.Prefs.BuildCmds) == 0 {
		gi.PromptDialog(ge.Viewport, gi.DlgOpts{Title: "No BuildCmds Set", Prompt: fmt.Sprintf("You need to set the BuildCmds in the Project Preferences")}, true, false, nil, nil)
		return
	}
	ge.ExecCmds(ge.Prefs.BuildCmds, true, true)
}

// Run runs the RunCmds set for this project
func (ge *Gide) Run() {
	if len(ge.Prefs.RunCmds) == 0 {
		gi.PromptDialog(ge.Viewport, gi.DlgOpts{Title: "No RunCmds Set", Prompt: fmt.Sprintf("You need to set the RunCmds in the Project Preferences")}, true, false, nil, nil)
		return
	}
	ge.ExecCmds(ge.Prefs.RunCmds, true, true)
}

// Commit commits the current changes using relevant VCS tool, and updates the changelog.
// Checks for VCS setting and
func (ge *Gide) Commit() {
	if ge.Prefs.VersCtrl == "" {
		gi.PromptDialog(ge.Viewport, gi.DlgOpts{Title: "No VersCtrl Set", Prompt: fmt.Sprintf("You need to set the VersCtrl in the Project Preferences")}, true, false, nil, nil)
		return
	}

	nch := ge.NChangedFiles()
	if nch > 0 {
		gi.ChoiceDialog(ge.Viewport, gi.DlgOpts{Title: "Commit: There are Unsaved Files",
			Prompt: fmt.Sprintf("In Project: %v There are <b>%v</b> opened files with <b>unsaved changes</b> -- do you want to save all or cancel commit and review  / save those files first?", ge.Nm, nch)},
			[]string{"Cancel", "Save All", "Commit Without Saving"},
			ge.This, func(recv, send ki.Ki, sig int64, data interface{}) {
				switch sig {
				case 0:
					// do nothing, will have bailed already
				case 1:
					ge.SaveAllOpenNodes()
				case 2:
					ge.CommitNoChecks()
				}
			})
	} else {
		ge.CommitNoChecks()
	}
}

// CommitNoChecks does the commit without any further checks for VCS, and unsaved files
func (ge *Gide) CommitNoChecks() {
	cmds := AvailCmds.FilterCmdNames(ge.ActiveLangs, ge.Prefs.VersCtrl)
	cmdnm := ""
	for _, cm := range cmds {
		if strings.Contains(cm, "Commit") {
			cmdnm = cm
			break
		}
	}
	if cmdnm == "" {
		gi.PromptDialog(ge.Viewport, gi.DlgOpts{Title: "No Commit command found", Prompt: fmt.Sprintf("Could not find Commit command in list of avail commands -- this is usually a programmer error -- check preferences settings etc")}, true, false, nil, nil)
		return
	}
	ge.SetArgVarVals() // need to set before setting prompt string below..

	gi.StringPromptDialog(ge.Viewport, "", "Enter commit message here..",
		gi.DlgOpts{Title: "Commit Message", Prompt: "Please enter your commit message here -- this will be recorded along with other information from the commit in the project's ChangeLog, which can be viewed under Proj Prefs menu item -- author information comes from User settings in GoGi Preferences."},
		ge.This, func(recv, send ki.Ki, sig int64, data interface{}) {
			dlg := send.(*gi.Dialog)
			if sig == int64(gi.DialogAccepted) {
				msg := gi.StringPromptDialogValue(dlg)
				ArgVarVals["{PromptString1}"] = msg
				CmdNoUserPrompt = true // don't re-prompt!
				ge.Prefs.ChangeLog.Add(ChangeRec{Date: giv.FileTime(time.Now()), Author: gi.Prefs.User.Name, Email: gi.Prefs.User.Email, Message: msg})
				ge.ExecCmdName(CmdName(cmdnm), true, true) // must be wait
				ge.CommitUpdtLog(cmdnm)
			}
		})
}

// CommitUpdtLog grabs info from buffer in main tabs about the commit, and
// updates the changelog record
func (ge *Gide) CommitUpdtLog(cmdnm string) {
	ctv, _ := ge.FindOrMakeMainTabTextView(cmdnm, false) // don't sel
	if ctv == nil {
		return
	}
	if ctv.Buf == nil {
		return
	}
	// todo: process text!
	ge.SaveProjIfExists()
}

//////////////////////////////////////////////////////////////////////////////////////
//    Find / Replace

// Find does Find / Replace in files, using given options and filters -- opens up a
// main tab with the results and further controls.
func (ge *Gide) Find(find, repl string, ignoreCase bool, langs LangNames, curFileOnly bool) {
	if find == "" {
		return
	}
	ge.Prefs.Find.Find = find
	ge.Prefs.Find.Replace = repl
	ge.Prefs.Find.IgnoreCase = ignoreCase
	ge.Prefs.Find.Langs = langs

	fbuf, _ := ge.FindOrMakeCmdBuf("Find", true)
	fvi, _ := ge.FindOrMakeMainTab("Find", KiT_FindView, true) // sel
	fv := fvi.Embed(KiT_FindView).(*FindView)
	fv.UpdateView(ge, ge.Prefs.Find)
	ftv := fv.TextView()
	ftv.SetInactive()
	ftv.SetBuf(fbuf)

	root := ge.Files.Embed(giv.KiT_FileNode).(*giv.FileNode)

	var res []FileSearchResults
	if curFileOnly {
		tv := ge.ActiveTextView()
		ond, _, got := ge.OpenNodeForTextView(tv)
		if got {
			cnt, matches := tv.Buf.Search([]byte(find), ignoreCase)
			res = append(res, FileSearchResults{ond, cnt, matches})
		}
	} else {
		res = FileTreeSearch(root, find, ignoreCase, langs)
	}

	outlns := make([][]byte, 0, 100)
	outmus := make([][]byte, 0, 100) // markups
	for _, fs := range res {
		fp := fs.Node.Info.Path
		fn := fs.Node.RelPath()
		fbStLn := len(outlns) // find buf start ln
		lstr := fmt.Sprintf(`%v: %v`, fn, fs.Count)
		outlns = append(outlns, []byte(lstr))
		mstr := fmt.Sprintf(`<a href="find:///%v#R%vN%v">%v</a>: %v`, fp, fbStLn, fs.Count, fn, fs.Count)
		outmus = append(outmus, []byte(mstr))
		for _, mt := range fs.Matches {
			ln := mt.Reg.Start.Ln + 1
			ch := mt.Reg.Start.Ch + 1
			ech := mt.Reg.End.Ch + 1
			nomu := bytes.Replace(mt.Text, []byte("<mark>"), nil, -1)
			nomu = bytes.Replace(nomu, []byte("</mark>"), nil, -1)
			nomus := html.EscapeString(string(nomu))
			lstr = fmt.Sprintf(`	%v: %s`, fn, nomus)
			outlns = append(outlns, []byte(lstr))
			mstr = fmt.Sprintf(`	<a href="find:///%v#R%vN%vL%vC%v-L%vC%v">%v</a>: %s`, fp, fbStLn, fs.Count, ln, ch, ln, ech, fn, mt.Text)
			outmus = append(outmus, []byte(mstr))
		}
		outlns = append(outlns, []byte(""))
		outmus = append(outmus, []byte(""))
	}
	ltxt := bytes.Join(outlns, []byte("\n"))
	mtxt := bytes.Join(outmus, []byte("\n"))
	fbuf.AppendTextMarkup(ltxt, mtxt, false, true) // no save undo, yes signal
	ftv.CursorStartDoc()
	ok := ftv.CursorNextLink(false) // no wrap
	if ok {
		ftv.OpenLinkAt(ftv.CursorPos)
		ftv.CursorNextLink(false)
	}
	ge.FocusOnPanel(MainTabsIdx)
}

// Spell checks spelling in files
func (ge *Gide) Spell() {
	fbuf, _ := ge.FindOrMakeCmdBuf("Spell", true)
	svi, _ := ge.FindOrMakeMainTab("Spell", KiT_SpellView, true) // sel
	sv := svi.Embed(KiT_SpellView).(*SpellView)
	sv.UpdateView(ge, ge.Prefs.Spell)
	stv := sv.TextView()
	stv.SetInactive()
	stv.SetBuf(fbuf)

	fp := string(ge.ActiveFilename)
	_, fn := path.Split(fp)

	if fp == "" {
		return
	}
	unknowns, err := spell.CheckFile(fp)
	if err != nil {
		gi.PromptDialog(ge.Viewport, gi.DlgOpts{Title: "Dictionaries not found", Prompt: err.Error()}, true, false, nil, nil)
		return
	}
	outlns := make([][]byte, 0, 100)
	outmus := make([][]byte, 0, 100) // markups
	fbStLn := len(outlns)            // find buf start ln
	lstr := fmt.Sprintf(`%v:`, fn)
	outlns = append(outlns, []byte(lstr))
	mstr := fmt.Sprintf(`<a href="spell:///%v#R%v">%v</a>`, fp, fbStLn, fn)
	outmus = append(outmus, []byte(mstr))
	for _, u := range unknowns {
		lstr := fmt.Sprintf(`%v: %v`, u.LineNo, u.Word)
		outlns = append(outlns, []byte(lstr))
		mstr = fmt.Sprintf(`	<a href="spell:///%v#R%vL%v-L%v">%v:%v</a>`, fp, fbStLn, u.LineNo, u.LineNo, u.LineNo, u.Word)
		outmus = append(outmus, []byte(mstr))
	}
	ltxt := bytes.Join(outlns, []byte("\n"))
	mtxt := bytes.Join(outmus, []byte("\n"))
	fbuf.AppendTextMarkup(ltxt, mtxt, false, true) // no save undo, yes signal
	stv.CursorStartDoc()
	ge.FocusOnPanel(MainTabsIdx)
}

// ParseOpenFindURL parses and opens given find:/// url from Find, return text
// region encoded in url, and starting line of results in find buffer, and
// number of results returned -- for parsing all the find results
func (ge *Gide) ParseOpenFindURL(ur string, ftv *giv.TextView) (tv *giv.TextView, reg giv.TextRegion, findBufStLn, findCount int, ok bool) {
	up, err := url.Parse(ur)
	if err != nil {
		log.Printf("FindView OpenFindURL parse err: %v\n", err)
		return
	}
	fpath := up.Path[1:] // has double //
	pos := up.Fragment
	tv, _, ok = ge.NextViewFile(gi.FileName(fpath))
	if !ok {
		gi.PromptDialog(ge.Viewport, gi.DlgOpts{Title: "Couldn't Open File at Link", Prompt: fmt.Sprintf("Could not find or open file path in project: %v", fpath)}, true, false, nil, nil)
		return
	}
	if pos == "" {
		return
	}

	lidx := strings.Index(pos, "L")
	if lidx > 0 {
		reg.FromString(pos[lidx:])
		pos = pos[:lidx]
	}
	fmt.Sscanf(pos, "R%dN%d", &findBufStLn, &findCount)
	return
}

// HighlightFinds highlights all the find results in ftv buffer
func (ge *Gide) HighlightFinds(tv, ftv *giv.TextView, fbStLn, fCount int, find string) {
	lnka := []byte(`<a href="`)
	lnkasz := len(lnka)

	fb := ftv.Buf

	if len(tv.Highlights) != fCount { // highlight
		hi := make([]giv.TextRegion, fCount)
		for i := 0; i < fCount; i++ {
			fln := fbStLn + 1 + i
			ltxt := fb.Markup[fln]
			fpi := bytes.Index(ltxt, lnka)
			if fpi < 0 {
				continue
			}
			fpi += lnkasz
			epi := fpi + bytes.Index(ltxt[fpi:], []byte(`"`))
			lnk := string(ltxt[fpi:epi])
			iup, err := url.Parse(lnk)
			if err != nil {
				continue
			}
			ireg := giv.TextRegion{}
			lidx := strings.Index(iup.Fragment, "L")
			ireg.FromString(iup.Fragment[lidx:])
			hi[i] = ireg
		}
		tv.Highlights = hi
	}
}

// OpenFindURL opens given find:/// url from Find -- delegates to FindView
func (ge *Gide) OpenFindURL(ur string, ftv *giv.TextView) bool {
	fvk, ok := ftv.ParentByType(KiT_FindView, true)
	if !ok {
		return false
	}
	fv := fvk.(*FindView)
	return fv.OpenFindURL(ur, ftv)
}

// OpenSpellURL opens given spell:/// url from Spell -- delegates to SpellView
func (ge *Gide) OpenSpellURL(ur string, stv *giv.TextView) bool {
	svk, ok := stv.ParentByType(KiT_SpellView, true)
	if !ok {
		return false
	}
	fv := svk.(*SpellView)
	return fv.OpenSpellURL(ur, stv)
}

//////////////////////////////////////////////////////////////////////////////////////
//    Registers

// RegisterSave saves current selection in active text view to register of given name
// returns true if saved
func (ge *Gide) RegisterSave(name string) bool {
	if name == "" {
		return false
	}
	tv := ge.ActiveTextView()
	if tv.Buf == nil {
		return false
	}
	sel := tv.Selection()
	if sel == nil {
		return false
	}
	if AvailRegisters == nil {
		AvailRegisters = make(Registers, 100)
	}
	AvailRegisters[name] = string(sel.ToBytes())
	AvailRegisters.SavePrefs()
	return true
}

// RegisterPaste pastes register of given name into active text view
// returns true if pasted
func (ge *Gide) RegisterPaste(name RegisterName) bool {
	if name == "" {
		return false
	}
	str, ok := AvailRegisters[string(name)]
	if !ok {
		return false
	}
	tv := ge.ActiveTextView()
	if tv.Buf == nil {
		return false
	}
	tv.InsertAtCursor([]byte(str))
	return true
}

// CommentOut comments-out selected lines in active text view
func (ge *Gide) CommentOut() bool {
	tv := ge.ActiveTextView()
	if tv.Buf == nil {
		return false
	}
	sel := tv.Selection()
	if sel == nil {
		return false
	}
	cmt := []byte("// ")
	ls := LangsForFilename(string(tv.Buf.Filename))
	if len(ls) == 1 {
		cmt = []byte(ls[0].Comment)
	}
	tv.Buf.CommentRegion(sel.Reg.Start.Ln, sel.Reg.End.Ln, cmt, tv.Sty.Text.TabSize)
	tv.SelectReset()
	return true
}

// Indent indents selected lines in active view
func (ge *Gide) Indent() bool {
	tv := ge.ActiveTextView()
	if tv.Buf == nil {
		return false
	}
	sel := tv.Selection()
	if sel == nil {
		return false
	}
	// todo: add indent chars to langs
	// cmt := []byte("// ")
	// ls := LangsForFilename(string(tv.Buf.Filename))
	// if len(ls) == 1 {
	//		cmt = []byte(ls[0].Comment)
	// }
	tv.Buf.AutoIndentRegion(sel.Reg.Start.Ln, sel.Reg.End.Ln, tv.Opts.SpaceIndent, tv.Sty.Text.TabSize,
		giv.DefaultIndentStrings, giv.DefaultUnindentStrings)
	tv.SelectReset()
	return true
}

//////////////////////////////////////////////////////////////////////////////////////
//    StatusBar

// SetStatus updates the statusbar label with given message, along with other status info
func (ge *Gide) SetStatus(msg string) {
	sb := ge.StatusBar()
	if sb == nil {
		return
	}
	// ge.UpdtMu.Lock()
	// defer ge.UpdtMu.Unlock()

	updt := sb.UpdateStart()
	lbl := ge.StatusLabel()
	fnm := ""
	ln := 0
	ch := 0
	tv := ge.ActiveTextView()
	if tv != nil {
		ln = tv.CursorPos.Ln + 1
		ch = tv.CursorPos.Ch
		if tv.Buf != nil {
			fnm = ge.Files.RelPath(tv.Buf.Filename)
			if tv.Buf.Changed {
				fnm += "*"
			}
		}
		if tv.ISearchMode {
			msg = fmt.Sprintf("\tISearch: %v (n=%v)\t%v", tv.ISearchString, len(tv.SearchMatches), msg)
		}
	}

	str := fmt.Sprintf("%v\t<b>%v:</b>\t(%v,%v)\t%v", ge.Nm, fnm, ln, ch, msg)
	lbl.SetText(str)
	sb.UpdateEnd(updt)
}

//////////////////////////////////////////////////////////////////////////////////////
//    Defaults, Prefs

// Defaults sets new project defaults based on overall preferences
func (ge *Gide) Defaults() {
	ge.Prefs.Files = Prefs.Files
	ge.Prefs.Editor = Prefs.Editor
	ge.Prefs.Splits = []float32{.1, .3, .3, .3, 0}
	ge.Files.DirsOnTop = ge.Prefs.Files.DirsOnTop
	ge.Files.SetChildType(KiT_FileNode)
}

// GrabPrefs grabs the current project preference settings from various
// places, e.g., prior to saving or editing.
func (ge *Gide) GrabPrefs() {
	sv := ge.SplitView()
	if sv != nil {
		ge.Prefs.Splits = sv.Splits
	}
	ge.Prefs.OpenDirs = ge.Files.OpenDirs
}

// ApplyPrefs applies current project preference settings into places where
// they are used -- only for those done prior to loading
func (ge *Gide) ApplyPrefs() {
	ge.ProjFilename = ge.Prefs.ProjFilename
	ge.ProjRoot = ge.Prefs.ProjRoot
	ge.Files.OpenDirs = ge.Prefs.OpenDirs
	ge.Files.DirsOnTop = ge.Prefs.Files.DirsOnTop
	sv := ge.SplitView()
	if sv != nil {
		for i := 0; i < NTextViews; i++ {
			txly := sv.KnownChild(1 + i).(*gi.Layout)
			txed := txly.KnownChild(0).(*giv.TextView)
			txed.Opts.LineNos = ge.Prefs.Editor.LineNos
			txed.Opts.AutoIndent = true
			txed.Opts.Completion = ge.Prefs.Editor.Completion
		}
	}
}

// ApplyPrefsAction applies current preferences to the project, and updates the project
func (ge *Gide) ApplyPrefsAction() {
	ge.ApplyPrefs()
	ge.SetFullReRender()
	ge.UpdateProj()
}

// ProjPrefs allows editing of project preferences (settings specific to this project)
func (ge *Gide) ProjPrefs() {
	sv, _ := ProjPrefsView(&ge.Prefs)
	// we connect to changes and apply them
	sv.ViewSig.Connect(ge.This, func(recv, send ki.Ki, sig int64, data interface{}) {
		gee, _ := recv.Embed(KiT_Gide).(*Gide)
		gee.ApplyPrefsAction()
	})
}

// SetSplit sets splitter to given named setting
func (ge *Gide) SetSplit(split SplitName) {
	sv := ge.SplitView()
	if sv != nil {
		sp, _, ok := AvailSplits.SplitByName(split)
		if ok {
			sv.SetSplits(sp.Splits...)
		}
	}
}

// SaveSplit saves current splitter settings to named splitter settings, and
// saves to prefs file
func (ge *Gide) SaveSplit(name, desc string) {
	sv := ge.SplitView()
	if sv != nil {
		AvailSplits.Add(name, desc, sv.Splits)
		AvailSplits.SavePrefs()
	}
}

// EditSplits opens the SplitsView editor to customize saved splitter settings
func (ge *Gide) EditSplits() {
	SplitsView(&AvailSplits)
}

//////////////////////////////////////////////////////////////////////////////////////
//   GUI configs

// StdFrameConfig returns a TypeAndNameList for configuring a standard Frame
// -- can modify as desired before calling ConfigChildren on Frame using this
func (ge *Gide) StdFrameConfig() kit.TypeAndNameList {
	config := kit.TypeAndNameList{}
	config.Add(gi.KiT_ToolBar, "toolbar")
	config.Add(gi.KiT_SplitView, "splitview")
	config.Add(gi.KiT_Frame, "statusbar")
	return config
}

// StdConfig configures a standard setup of the overall Frame -- returns mods,
// updt from ConfigChildren and does NOT call UpdateEnd
func (ge *Gide) StdConfig() (mods, updt bool) {
	ge.Lay = gi.LayoutVert
	ge.SetProp("spacing", gi.StdDialogVSpaceUnits)
	config := ge.StdFrameConfig()
	mods, updt = ge.ConfigChildren(config, false)
	return
}

// SplitView returns the main SplitView
func (ge *Gide) SplitView() *gi.SplitView {
	svi, ok := ge.ChildByName("splitview", 2)
	if !ok {
		return nil
	}
	return svi.(*gi.SplitView)
}

// FileTree returns the main FileTree
func (ge *Gide) FileTree() *giv.TreeView {
	split := ge.SplitView()
	if split != nil {
		tv := split.KnownChild(FileTreeIdx).KnownChild(0).(*giv.TreeView)
		return tv
	}
	return nil
}

// TextViewByIndex returns the TextView by index (0 or 1), nil if not found
func (ge *Gide) TextViewByIndex(idx int) *giv.TextView {
	if idx < 0 || idx >= NTextViews {
		log.Printf("Gide: text view index out of range: %v\n", idx)
		return nil
	}
	split := ge.SplitView()
	if split != nil {
		svk := split.KnownChild(TextView1Idx + idx).KnownChild(0)
		return svk.Embed(giv.KiT_TextView).(*giv.TextView)
	}
	return nil
}

// MainTabs returns the main TabView
func (ge *Gide) MainTabs() *gi.TabView {
	split := ge.SplitView()
	if split != nil {
		tv := split.KnownChild(MainTabsIdx).Embed(gi.KiT_TabView).(*gi.TabView)
		return tv
	}
	return nil
}

// VisTabs returns the second, visualization TabView
func (ge *Gide) VisTabs() *gi.TabView {
	split := ge.SplitView()
	if split != nil {
		tv := split.KnownChild(VisTabsIdx).Embed(gi.KiT_TabView).(*gi.TabView)
		return tv
	}
	return nil
}

// ToolBar returns the main toolbar
func (ge *Gide) ToolBar() *gi.ToolBar {
	tbi, ok := ge.ChildByName("toolbar", 2)
	if !ok {
		return nil
	}
	return tbi.(*gi.ToolBar)
}

// StatusBar returns the statusbar widget
func (ge *Gide) StatusBar() *gi.Frame {
	tbi, ok := ge.ChildByName("statusbar", 2)
	if !ok {
		return nil
	}
	return tbi.(*gi.Frame)
}

// StatusLabel returns the statusbar label widget
func (ge *Gide) StatusLabel() *gi.Label {
	sb := ge.StatusBar()
	if sb != nil {
		return sb.KnownChild(0).Embed(gi.KiT_Label).(*gi.Label)
	}
	return nil
}

// ConfigStatusBar configures statusbar with label
func (ge *Gide) ConfigStatusBar() {
	sb := ge.StatusBar()
	if sb == nil || sb.HasChildren() {
		return
	}
	sb.SetStretchMaxWidth()
	sb.SetMinPrefHeight(units.NewValue(1.2, units.Em))
	sb.SetProp("overflow", "hidden") // no scrollbars!
	sb.SetProp("margin", 0)
	sb.SetProp("padding", 0)
	lbl := sb.AddNewChild(gi.KiT_Label, "sb-lbl").(*gi.Label)
	lbl.SetStretchMaxWidth()
	lbl.SetMinPrefHeight(units.NewValue(1, units.Em))
	lbl.SetProp("vertical-align", gi.AlignTop)
	lbl.SetProp("margin", 0)
	lbl.SetProp("padding", 0)
	lbl.SetProp("tab-size", 4)
}

// ConfigToolbar adds a Gide toolbar.
func (ge *Gide) ConfigToolbar() {
	tb := ge.ToolBar()
	if tb.HasChildren() {
		return
	}
	tb.SetStretchMaxWidth()
	giv.ToolBarView(ge, ge.Viewport, tb)
}

// SplitViewConfig returns a TypeAndNameList for configuring the SplitView
func (ge *Gide) SplitViewConfig() kit.TypeAndNameList {
	config := kit.TypeAndNameList{}
	config.Add(gi.KiT_Frame, "filetree")
	for i := 0; i < NTextViews; i++ {
		config.Add(gi.KiT_Layout, fmt.Sprintf("textview-%v", i))
	}
	config.Add(gi.KiT_TabView, "main-tabs")
	config.Add(gi.KiT_TabView, "vis-tabs")
	return config
}

var fnFolderProps = ki.Props{
	"icon":     "folder-open",
	"icon-off": "folder",
}

// ConfigSplitView configures the SplitView.
func (ge *Gide) ConfigSplitView() {
	split := ge.SplitView()
	if split == nil {
		return
	}
	split.Dim = gi.X
	//	split.Dim = gi.Y

	config := ge.SplitViewConfig()
	mods, updt := split.ConfigChildren(config, true)
	if mods {
		ftfr := split.KnownChild(0).(*gi.Frame)
		if !ftfr.HasChildren() {
			ft := ftfr.AddNewChild(giv.KiT_FileTreeView, "filetree").(*giv.FileTreeView)
			ft.SetRootNode(&ge.Files)
			ft.TreeViewSig.Connect(ge.This, func(recv, send ki.Ki, sig int64, data interface{}) {
				if data == nil {
					return
				}
				tvn, _ := data.(ki.Ki).Embed(giv.KiT_FileTreeView).(*giv.FileTreeView)
				gee, _ := recv.Embed(KiT_Gide).(*Gide)
				if tvn.SrcNode.Ptr != nil {
					fn := tvn.SrcNode.Ptr.Embed(giv.KiT_FileNode).(*giv.FileNode)
					switch sig {
					case int64(giv.TreeViewSelected):
						gee.FileNodeSelected(fn, tvn)
					case int64(giv.TreeViewOpened):
						gee.FileNodeOpened(fn, tvn)
					case int64(giv.TreeViewClosed):
						gee.FileNodeClosed(fn, tvn)
					}
				}
			})
		}
		for i := 0; i < NTextViews; i++ {
			txly := split.KnownChild(1 + i).(*gi.Layout)
			txly.SetStretchMaxWidth()
			txly.SetStretchMaxHeight()
			txly.SetMinPrefWidth(units.NewValue(20, units.Ch))
			txly.SetMinPrefHeight(units.NewValue(10, units.Ch))
			if !txly.HasChildren() {
				ted := txly.AddNewChild(giv.KiT_TextView, fmt.Sprintf("textview-%v", i)).(*giv.TextView)
				ted.TextViewSig.Connect(ge.This, func(recv, send ki.Ki, sig int64, data interface{}) {
					gee, _ := recv.Embed(KiT_Gide).(*Gide)
					tee := send.Embed(giv.KiT_TextView).(*giv.TextView)
					gee.TextViewSig(tee, giv.TextViewSignals(sig))
				})
			}
		}
		split.SetSplits(ge.Prefs.Splits...)
		split.UpdateEnd(updt)
	}
	for i := 0; i < NTextViews; i++ {
		txly := split.KnownChild(1 + i).(*gi.Layout)
		txed := txly.KnownChild(0).(*giv.TextView)
		txed.Opts.LineNos = ge.Prefs.Editor.LineNos
		txed.Opts.AutoIndent = true
		txed.Opts.Completion = ge.Prefs.Editor.Completion
		if ge.Prefs.Editor.WordWrap {
			txed.SetProp("white-space", gi.WhiteSpacePreWrap)
		} else {
			txed.SetProp("white-space", gi.WhiteSpacePre)
		}
		txed.SetProp("tab-size", ge.Prefs.Editor.TabSize)
		txed.SetProp("font-family", ge.Prefs.Editor.FontFamily)
	}

	// set some properties always, even if no mods
	split.SetSplits(ge.Prefs.Splits...)
}

// FileNodeSelected is called whenever tree browser has file node selected
func (ge *Gide) FileNodeSelected(fn *giv.FileNode, tvn *giv.FileTreeView) {
	// if fn.IsDir() {
	// } else {
	// }
}

var GideBigFileSize = 10000000 // 10Mb?

// FileNodeOpened is called whenever file node is double-clicked in file tree
func (ge *Gide) FileNodeOpened(fn *giv.FileNode, tvn *giv.FileTreeView) {
	switch {
	case fn.IsDir():
		if !fn.IsOpen() {
			tvn.SetOpen()
			fn.OpenDir()
		}
	case fn.IsExec():
		ge.SetArgVarVals()
		ArgVarVals["{PromptString1}"] = string(fn.FPath)
		CmdNoUserPrompt = true                            // don't re-prompt!
		ge.ExecCmdName(CmdName("Run Prompt"), true, true) // sel, clear
	case strings.HasPrefix(fn.Info.Mime, "image"):
		ge.ExecCmdNameFileNode(fn, CmdName("Open File"), true, true) // sel, clear
	case fn.Info.Mime == "application/pdf":
		ge.ExecCmdNameFileNode(fn, CmdName("Open File"), true, true) // sel, clear
	default:
		if int(fn.Info.Size) > GideBigFileSize {
			gi.ChoiceDialog(ge.Viewport, gi.DlgOpts{Title: "File is relatively large",
				Prompt: fmt.Sprintf("The file: %v is relatively large at: %v -- really open for editing?", fn.Nm, fn.Info.Size)},
				[]string{"Open", "Cancel"},
				ge.This, func(recv, send ki.Ki, sig int64, data interface{}) {
					switch sig {
					case 0:
						ge.NextViewFileNode(fn)
					case 1:
						// do nothing
					}
				})
		} else {
			ge.NextViewFileNode(fn)
		}
	}
}

// FileNodeClosed is called whenever file tree browser node is closed
func (ge *Gide) FileNodeClosed(fn *giv.FileNode, tvn *giv.FileTreeView) {
	if fn.IsDir() {
		if fn.IsOpen() {
			fn.CloseDir()
		}
	}
}

func (ge *Gide) GideKeys(kt *key.ChordEvent) {
	kf := KeyFunNil
	kc := kt.Chord()
	gkf := gi.KeyFun(kc)
	if ge.KeySeq1 != "" {
		kf = KeyFun(ge.KeySeq1, kc)
		if kf == KeyFunNil || kc == "Escape" {
			ge.SetStatus(string(ge.KeySeq1) + " " + string(kc) + " -- aborted")
			kt.SetProcessed() // abort key sequence, don't send esc to anyone else
			ge.KeySeq1 = ""
			return
		}
		ge.SetStatus(string(ge.KeySeq1) + " " + string(kc))
		ge.KeySeq1 = ""
	} else {
		kf = KeyFun(kc, "")
		if kf == KeyFunNeeds2 {
			ge.KeySeq1 = kt.Chord()
			ge.SetStatus(string(ge.KeySeq1))
			return
		}
	}

	switch gkf {
	case gi.KeyFunFind:
		kt.SetProcessed()
		giv.CallMethod(ge, "Find", ge.Viewport)
	}
	if kt.IsProcessed() {
		return
	}
	switch kf {
	case KeyFunNextPanel:
		kt.SetProcessed()
		ge.FocusNextPanel()
	case KeyFunPrevPanel:
		kt.SetProcessed()
		ge.FocusPrevPanel()
	case KeyFunFileOpen:
		kt.SetProcessed()
		giv.CallMethod(ge, "ViewFile", ge.Viewport)
	case KeyFunBufSelect:
		kt.SetProcessed()
		ge.SelectOpenNode()
	case KeyFunBufClone:
		kt.SetProcessed()
		ge.CloneActiveView()
	case KeyFunBufSave:
		kt.SetProcessed()
		ge.SaveActiveView()
	case KeyFunBufSaveAs:
		kt.SetProcessed()
		giv.CallMethod(ge, "SaveActiveViewAs", ge.Viewport)
	case KeyFunBufClose:
		kt.SetProcessed()
		ge.CloseActiveView()
	case KeyFunExecCmd:
		kt.SetProcessed()
		giv.CallMethod(ge, "ExecCmd", ge.Viewport)
	case KeyFunRegSave:
		kt.SetProcessed()
		giv.CallMethod(ge, "RegisterSave", ge.Viewport)
	case KeyFunRegPaste:
		kt.SetProcessed()
		giv.CallMethod(ge, "RegisterPaste", ge.Viewport)
	case KeyFunCommentOut:
		kt.SetProcessed()
		ge.CommentOut()
	case KeyFunIndent:
		kt.SetProcessed()
		ge.Indent()
	case KeyFunSetSplit:
		kt.SetProcessed()
		giv.CallMethod(ge, "SetSplit", ge.Viewport)
	}
}

func (ge *Gide) KeyChordEvent() {
	// need hipri to prevent 2-seq guys from being captured by others
	ge.ConnectEvent(oswin.KeyChordEvent, gi.HiPri, func(recv, send ki.Ki, sig int64, d interface{}) {
		gee := recv.Embed(KiT_Gide).(*Gide)
		kt := d.(*key.ChordEvent)
		gee.GideKeys(kt)
	})
}

func (ge *Gide) Render2D() {
	ge.ToolBar().UpdateActions()
	if win := ge.ParentWindow(); win != nil {
		sv := ge.SplitView()
		if sv != nil {
			win.SetStartFocus(sv.This)
		}
		if !win.IsResizing() {
			win.MainMenuUpdateActives()
		}
	}
	ge.Frame.Render2D()
}

func (ge *Gide) ConnectEvents2D() {
	if ge.HasAnyScroll() {
		ge.LayoutScrollEvents()
	}
	ge.KeyChordEvent()
}

var GideProps = ki.Props{
	"background-color": &gi.Prefs.Colors.Background,
	"color":            &gi.Prefs.Colors.Font,
	"max-width":        -1,
	"max-height":       -1,
	"#title": ki.Props{
		"max-width":        -1,
		"horizontal-align": gi.AlignCenter,
		"vertical-align":   gi.AlignTop,
	},
	"ToolBar": ki.PropSlice{
		{"UpdateFiles", ki.Props{
			"shortcut":        "Command+U",
			"icon":            "update",
			"no-update-after": true,
		}},
		{"ViewFile", ki.Props{
			"label":           "Open",
			"icon":            "file-open",
			"no-update-after": true,
			"Args": ki.PropSlice{
				{"File Name", ki.Props{
					"default-field": "ActiveFilename",
				}},
			},
		}},
		{"SaveActiveView", ki.Props{
			"label":           "Save",
			"no-update-after": true,
			"icon":            "file-save",
		}},
		{"SaveActiveViewAs", ki.Props{
			"label":           "Save As...",
			"icon":            "file-save",
			"no-update-after": true,
			"Args": ki.PropSlice{
				{"File Name", ki.Props{
					"default-field": "ActiveFilename",
				}},
			},
		}},
		{"SelectOpenNode", ki.Props{
			"icon":            "file-text",
			"label":           "Edit",
			"no-update-after": true,
		}},
		{"sep-find", ki.BlankProp{}},
		{"Find", ki.Props{
			"label":           "Find...",
			"icon":            "search",
			"desc":            "Find / replace in all open folders in file browser",
			"no-update-after": true,
			"Args": ki.PropSlice{
				{"Search For", ki.Props{
					"default-field": "Prefs.Find.Find",
					"width":         "80",
				}},
				{"Replace With", ki.Props{
					"desc":          "Optional replace string -- replace will be controlled interactively in Find panel, including replace all",
					"default-field": "Prefs.Find.Replace",
					"width":         "80",
				}},
				{"Ignore Case", ki.Props{
					"default-field": "Prefs.Find.IgnoreCase",
				}},
				{"Languages", ki.Props{
					"desc":          "restrict find to files associated with these languages -- leave empty for all files",
					"default-field": "Prefs.Find.Langs",
				}},
				{"Current File Only", ki.Props{
					"desc": "only look in current active file",
				}},
			},
		}},
		{"Spell", ki.Props{
			"label":           "Spelling...",
			"no-update-after": true,
			"icon":            "spelling",
		}},
		{"sep-file", ki.BlankProp{}},
		{"Build", ki.Props{
			"no-update-after": true,
			"icon":            "terminal",
		}},
		{"Run", ki.Props{
			"no-update-after": true,
			"icon":            "terminal",
		}},
		{"Commit", ki.Props{
			"no-update-after": true,
			"icon":            "star",
		}},
		{"ExecCmd", ki.Props{
			"icon":            "terminal",
			"no-update-after": true, // key for methods that have own selector inside -- update runs before command is executed
		}},
		{"sep-splt", ki.BlankProp{}},
		{"Splits", ki.PropSlice{
			{"SetSplit", ki.Props{
				"label":           "Set",
				"submenu":         &AvailSplitNames,
				"no-update-after": true,
				"Args": ki.PropSlice{
					{"Split Name", ki.Props{}},
				},
			}},
			{"SaveSplit", ki.Props{
				"label":           "Save...",
				"no-update-after": true,
				"Args": ki.PropSlice{
					{"Name", ki.Props{
						"width": "60",
					}},
					{"Desc", ki.Props{
						"width": "60",
					}},
				},
			}},
			{"EditSplits", ki.Props{
				"label":           "Edit...",
				"no-update-after": true,
			}},
		}},
	},
	"MainMenu": ki.PropSlice{
		{"AppMenu", ki.BlankProp{}},
		{"File", ki.PropSlice{
			{"OpenRecent", ki.Props{
				"submenu":         &SavedPaths,
				"no-update-after": true,
				"Args": ki.PropSlice{
					{"File Name", ki.Props{}},
				},
			}},
			{"NewProj", ki.Props{
				"shortcut":        "Command+N",
				"label":           "New Project...",
				"no-update-after": true,
				"Args": ki.PropSlice{
					{"Proj Dir", ki.Props{
						"dirs-only": true, // todo: support
					}},
				},
			}},
			{"OpenProj", ki.Props{
				"shortcut":        "Command+O",
				"label":           "Open Project...",
				"no-update-after": true,
				"Args": ki.PropSlice{
					{"File Name", ki.Props{
						"default-field": "ProjFilename",
						"ext":           ".gide",
					}},
				},
			}},
			{"SaveProj", ki.Props{
				// "shortcut": "Command+S",
				"label":           "Save Project",
				"no-update-after": true,
			}},
			{"SaveProjAs", ki.Props{
				// "shortcut": "Shift+Command+S",
				"label":           "Save Project As...",
				"no-update-after": true,
				"Args": ki.PropSlice{
					{"File Name", ki.Props{
						"default-field": "ProjFilename",
						"ext":           ".gide",
					}},
				},
			}},
			{"sep-af", ki.BlankProp{}},
			{"ViewFile", ki.Props{
				"label":           "Open File...",
				"no-update-after": true,
				// "shortcut": "Command+O",
				"Args": ki.PropSlice{
					{"File Name", ki.Props{}},
				},
			}},
			{"SaveActiveView", ki.Props{
				"label":           "Save File",
				"no-update-after": true,
				// "shortcut": "Command+S", // todo: need gide shortcuts
			}},
			{"SaveActiveViewAs", ki.Props{
				"label":           "Save File As...",
				"no-update-after": true,
				"Args": ki.PropSlice{
					{"File Name", ki.Props{
						"default-field": "ActiveFilename",
					}},
				},
			}},
			{"RevertActiveView", ki.Props{
				"desc":            "Revert active file to last saved version: this will lose all active changes -- are you sure?",
				"confirm":         true,
				"label":           "Revert File...",
				"no-update-after": true,
			}},
			{"sep-prefs", ki.BlankProp{}},
			{"ProjPrefs", ki.Props{
				"label": "Project Prefs...",
				// "shortcut": "Command+S",
			}},
			{"sep-close", ki.BlankProp{}},
			{"Close Window", ki.BlankProp{}},
		}},
		{"Edit", "Copy Cut Paste"},
		{"Window", "Windows"},
	},
	"CallMethods": ki.PropSlice{
		{"NextViewFile", ki.Props{
			"Args": ki.PropSlice{
				{"File Name", ki.Props{
					"default-field": "ActiveFilename",
				}},
			},
		}},
		{"RegisterSave", ki.Props{
			"Args": ki.PropSlice{
				{"Register Name", ki.Props{
					"default-field": "Prefs.Register",
				}},
			},
		}},
		{"RegisterPaste", ki.Props{
			"Args": ki.PropSlice{
				{"Register Name", ki.Props{
					"default-field": "Prefs.Register",
				}},
			},
		}},
		{"SetSplit", ki.Props{
			"Args": ki.PropSlice{
				{"Split Name", ki.Props{}},
			},
		}},
	},
}

//////////////////////////////////////////////////////////////////////////////////////
//   Project window

func init() {
	gi.CustomAppMenuFunc = func(m *gi.Menu, win *gi.Window) {
		m.InsertActionAfter("GoGi Preferences...", gi.ActOpts{Label: "Gide Preferences..."},
			win, func(recv, send ki.Ki, sig int64, data interface{}) {
				PrefsView(&Prefs)
			})
	}
}

// NewGideProj creates a new Gide window with a new Gide project for given
// path, returning the window and the path
func NewGideProj(path string) (*gi.Window, *Gide) {
	_, projnm, _, _ := ProjPathParse(path)
	return NewGideWindow(path, projnm, true)
}

// OpenGideProj creates a new Gide window opened to given Gide project,
// returning the window and the path
func OpenGideProj(projfile string) (*gi.Window, *Gide) {
	pp := &ProjPrefs{}
	if err := pp.OpenJSON(gi.FileName(projfile)); err != nil {
		gi.PromptDialog(nil, gi.DlgOpts{Title: "Project File Could Not Be Opened", Prompt: fmt.Sprintf("Project file open encountered error: %v", err.Error())}, true, false, nil, nil)
		return nil, nil
	}
	path := string(pp.ProjRoot)
	_, projnm, _, _ := ProjPathParse(path)
	return NewGideWindow(projfile, projnm, false)
}

// NewGideWindow is common code for New / Open GideWindow
func NewGideWindow(path, projnm string, doNew bool) (*gi.Window, *Gide) {
	winm := "gide-" + projnm

	width := 1280
	height := 720

	win := gi.NewWindow2D(winm, winm, width, height, true) // true = pixel sizes

	vp := win.WinViewport2D()
	updt := vp.UpdateStart()

	mfr := win.SetMainFrame()
	ge := mfr.AddNewChild(KiT_Gide, "gide").(*Gide)
	ge.Viewport = vp

	if doNew {
		ge.NewProj(gi.FileName(path))
	} else {
		ge.OpenProj(gi.FileName(path))
	}

	mmen := win.MainMenu
	giv.MainMenuView(ge, win, mmen)

	inClosePrompt := false
	win.OSWin.SetCloseReqFunc(func(w oswin.Window) {
		if !inClosePrompt {
			inClosePrompt = true
			if ge.CloseWindowReq() {
				w.Close()
			} else {
				inClosePrompt = false
			}
		}
	})

	// win.OSWin.SetCloseCleanFunc(func(w oswin.Window) {
	// 	fmt.Printf("Doing final Close cleanup here..\n")
	// })

	win.OSWin.SetCloseCleanFunc(func(w oswin.Window) {
		if len(gi.MainWindows) <= 1 {
			go oswin.TheApp.Quit() // once main window is closed, quit
		}
	})

	win.MainMenuUpdated()

	vp.UpdateEndNoSig(updt)

	win.GoStartEventLoop()

	cmd := exec.Command("gocode", "close")
	defer cmd.Run()

	return win, ge
}

// CompleteGocode uses github.com/mdempsky/gocode to do code completion
func CompleteGo(data interface{}, text string, pos token.Position) (matches complete.Completions, seed string) {
	var txbuf *giv.TextBuf
	switch t := data.(type) {
	case *giv.TextView:
		txbuf = t.Buf
	}
	if txbuf == nil {
		log.Printf("complete.Complete: txbuf is nil - can't complete\n")
		return
	}

	seed = complete.SeedGolang(text)
	textbytes := make([]byte, 0, txbuf.NLines*40)
	for _, lr := range txbuf.Lines {
		textbytes = append(textbytes, []byte(string(lr))...)
		textbytes = append(textbytes, '\n')
	}
	results := complete.CompleteGo(textbytes, pos)
	matches = complete.MatchSeedCompletion(results, seed)
	return matches, seed
}

// CompleteGoEdit uses the selected completion to edit the text
func CompleteGoEdit(data interface{}, text string, cursorPos int, selection string, seed string) (s string, delta int) {
	s, delta = complete.EditGoCode(text, cursorPos, selection, seed)
	return s, delta
}

// CompleteTex does completion for tex files
func CompleteTex(data interface{}, text string, pos token.Position) (matches complete.Completions, seed string) {
	var txbuf *giv.TextBuf
	switch t := data.(type) {
	case *giv.TextView:
		txbuf = t.Buf
	}
	if txbuf == nil {
		log.Printf("complete.Complete: txbuf is nil - can't complete\n")
		return
	}

	seed = complete.SeedGolang(text)
	textbytes := make([]byte, 0, txbuf.NLines*40)
	for _, lr := range txbuf.Lines {
		textbytes = append(textbytes, []byte(string(lr))...)
		textbytes = append(textbytes, '\n')
	}
	results := complete.CompleteTex(textbytes, pos)
	matches = complete.MatchSeedCompletion(results, seed)
	return matches, seed
}

// CompleteTexEdit uses the selected completion to edit the text
func CompleteTexEdit(data interface{}, text string, cursorPos int, selection string, seed string) (s string, delta int) {
	s, delta = complete.EditTex(text, cursorPos, selection, seed)
	return s, delta
}<|MERGE_RESOLUTION|>--- conflicted
+++ resolved
@@ -559,11 +559,7 @@
 		ge.SetActiveTextViewIdx(vidx)
 		ext := filepath.Ext(fn.Name())
 		langs := LangsForExt(ext)
-<<<<<<< HEAD
-		if langs != nil {
-=======
 		if len(langs) > 0 {
->>>>>>> 1dd2a26d
 			ln := langs[0].Name
 			// todo: completer funcs should be stored in language struct
 			switch ln {
