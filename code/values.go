--- conflicted
+++ resolved
@@ -129,113 +129,6 @@
 	core.Button
 }
 
-<<<<<<< HEAD
-// SplitsView opens a view of a splits table
-func SplitsView(pt *Splits) {
-	if core.RecycleMainWindow(pt) {
-		return
-	}
-	d := core.NewBody().SetTitle("Available Splitter Settings: can duplicate an existing (using context menu) as starting point for new one").SetData(pt)
-	tv := views.NewTableView(d).SetSlice(pt)
-	AvailableSplitsChanged = false
-	tv.OnChange(func(e events.Event) {
-		AvailableSplitsChanged = true
-	})
-
-	d.AddAppBar(func(p *core.Plan) {
-		core.Add(p, func(w *views.FuncButton) {
-			w.SetFunc(pt.SaveSettings).SetText("Save to settings").
-				SetIcon(icons.Save).SetKey(keymap.Save).
-				FirstStyler(func(s *styles.Style) {
-					s.SetEnabled(AvailableSplitsChanged && pt == &StandardSplits)
-				})
-		})
-		core.Add(p, func(w *views.FuncButton) {
-			w.SetFunc(pt.Open).SetText("Open").SetIcon(icons.Open).SetKey(keymap.Open)
-			w.Args[0].SetTag(`ext:".toml"`)
-		})
-		core.Add(p, func(w *views.FuncButton) {
-			w.SetFunc(pt.Save).SetText("Save As").SetIcon(icons.SaveAs).SetKey(keymap.SaveAs)
-			w.Args[0].SetTag(`ext:".toml"`)
-		})
-		// todo:
-		// tb.AddOverflowMenu(func(m *core.Scene) {
-		// 	views.NewFuncButton(m, pt.OpenSettings).SetIcon(icons.Open).SetKey(keymap.OpenAlt1)
-		// })
-	})
-	d.RunWindow()
-}
-
-// Value registers [core.Chooser] as the [core.Value] widget
-// for [SplitName]
-func (sn SplitName) Value() core.Value {
-	return core.NewChooser().SetStrings(AvailableSplitNames...)
-}
-
-// RegistersView opens a view of a commands table
-func RegistersView(pt *Registers) {
-	if core.RecycleMainWindow(pt) {
-		return
-	}
-	d := core.NewBody().SetTitle("Cogent Code Registers").SetData(pt)
-	d.Styler(func(s *styles.Style) {
-		s.Direction = styles.Column
-	})
-
-	core.NewText(d).SetText("Available Registers: can duplicate an existing (using context menu) as starting point for new one").SetType(core.TextHeadlineSmall)
-
-	tv := views.NewTableView(d).SetSlice(pt)
-
-	AvailableRegistersChanged = false
-	tv.OnChange(func(e events.Event) {
-		AvailableRegistersChanged = true
-	})
-
-	d.AddAppBar(func(p *core.Plan) {
-		core.Add(p, func(w *views.FuncButton) {
-			w.SetFunc(pt.SaveSettings).SetText("Save to settings").
-				SetIcon(icons.Save).SetKey(keymap.Save).
-				FirstStyler(func(s *styles.Style) {
-					s.SetEnabled(AvailableRegistersChanged && pt == &AvailableRegisters)
-				})
-		})
-		core.Add(p, func(w *views.FuncButton) {
-			w.SetFunc(pt.Open).SetText("Open").SetIcon(icons.Open).SetKey(keymap.Open)
-			w.Args[0].SetTag(`ext:".toml"`)
-		})
-		core.Add(p, func(w *views.FuncButton) {
-			w.SetFunc(pt.Save).SetText("Save As").SetIcon(icons.SaveAs).SetKey(keymap.SaveAs)
-			w.Args[0].SetTag(`ext:".toml"`)
-		})
-		// todo:
-		// tb.AddOverflowMenu(func(m *core.Scene) {
-		// 	views.NewFuncButton(m, pt.OpenSettings).SetIcon(icons.Open).SetKey(keymap.OpenAlt1)
-		// })
-	})
-
-	d.RunWindow()
-}
-
-// Value registers [core.Chooser] as the [core.Value] widget
-// for [RegisterName]
-func (rn RegisterName) Value() core.Value {
-	ch := core.NewChooser().SetStrings(AvailableRegisterNames...)
-	ch.SetEditable(true).SetAllowNew(true)
-	return ch
-}
-
-// RegistersMenu presents a menu of existing registers,
-// calling the given function with the selected register name
-func RegistersMenu(ctx core.Widget, curVal string, fun func(regNm string)) {
-	m := core.NewMenuFromStrings(AvailableRegisterNames, curVal, func(idx int) {
-		rnm := AvailableRegisterNames[idx]
-		if ci := strings.Index(rnm, ":"); ci > 0 {
-			rnm = rnm[:ci]
-		}
-		if fun != nil {
-			fun(rnm)
-		}
-=======
 func (cb *CmdButton) WidgetValue() any { return &cb.Text }
 
 func (cb *CmdButton) Init() {
@@ -251,6 +144,5 @@
 		tv.OnChange(func(e events.Event) {
 			cb.Text = CommandName(cl[si].Cat, cl[si].Name)
 		})
->>>>>>> fea10a89
 	})
 }