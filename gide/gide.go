--- conflicted
+++ resolved
@@ -2,20 +2,11 @@
 // Use of this source code is governed by a BSD-style
 // license that can be found in the LICENSE file.
 
-<<<<<<< HEAD
-/*
-Package gide provides the core Gide editor object.
-
-Derived classes can extend the functionality for specific domains.
-
-*/
-=======
 // Package gide provides the core Gide editor object and supporting gui
 // for filetree, commands, console, and 2-sequence key functions,
 //
 // Derived classes can extend the functionality for specific domains.
 //
->>>>>>> 1b5bb13c
 package gide
 
 import (
@@ -90,7 +81,6 @@
 	ge.Files.OpenPath(string(ge.ProjRoot))
 }
 
-// IsEmpty returns true if there if the current gide object is empty
 func (ge *Gide) IsEmpty() bool {
 	return ge.ProjRoot == ""
 }
@@ -2116,14 +2106,9 @@
 	// }
 }
 
-<<<<<<< HEAD
-// GideBigFileSize is the maximum file size in bytes
-var GideBigFileSize = 10000000 // 10Mb?
-=======
 // BigFileSize is the limit of file size, above which user will be prompted
 // before opening.
 var BigFileSize = 10000000 // 10Mb?
->>>>>>> 1b5bb13c
 
 // FileNodeOpened is called whenever file node is double-clicked in file tree
 func (ge *Gide) FileNodeOpened(fn *giv.FileNode, tvn *FileTreeView) {
@@ -2184,7 +2169,6 @@
 	}
 }
 
-// GideKeys acts on gide key sequences
 func (ge *Gide) GideKeys(kt *key.ChordEvent) {
 	var kf KeyFuns
 	kc := kt.Chord()
@@ -2303,7 +2287,6 @@
 	})
 }
 
-//Render2D renders the gide frame
 func (ge *Gide) Render2D() {
 	ge.ToolBar().UpdateActions()
 	if win := ge.ParentWindow(); win != nil {
@@ -2331,7 +2314,6 @@
 	act.SetInactiveState(ge.IsEmpty())
 })
 
-// GideProps are the style properties, sizes, colors, menus of the gide object
 var GideProps = ki.Props{
 	"background-color": &gi.Prefs.Colors.Background,
 	"color":            &gi.Prefs.Colors.Font,
